--- conflicted
+++ resolved
@@ -188,19 +188,12 @@
         if self.trainer.on_gpu:
             torch.cuda.empty_cache()
 
-<<<<<<< HEAD
         if torch.distributed.is_available() and torch.distributed.is_initialized():
             torch.distributed.destroy_process_group()
 
         self.trainer.signal_connector.restore_signals()
 
-    def check_checkpoint_callback(self, should_check_val, force_save=False):
-        model = self.trainer.get_model()
-
-        # when no val loop is present or fast-dev-run still need to call checkpoints
-=======
     def check_checkpoint_callback(self, should_save, is_last=False):
->>>>>>> 05e5f03f
         # TODO bake this logic into the checkpoint callback
         if should_save:
             checkpoint_callbacks = [c for c in self.trainer.callbacks if isinstance(c, ModelCheckpoint)]
